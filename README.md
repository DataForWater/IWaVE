--- conflicted
+++ resolved
@@ -2,7 +2,6 @@
 Image Wave Velocimetry Estimation
 
 This library performs simultaneous analysis of 2D velocimetry and stream depth 
-<<<<<<< HEAD
 through 2D Fourier transform methods, with a physics-based approach. 
 Unlike existing velocimetry approaches such as Particle Image Velocimetry or
 Space-Time Image Velocimetry, the uniqueness of this approach lies in the following:
@@ -17,17 +16,6 @@
   affected by the finite depth.
 
 The code is meant to offer an Application Programming Interface for use within more high level applications that 
-=======
-through 2D Fourier transform methods. Unlike existing velocimetry approaches such as Particle Image Velocimetry or
-Space-Time Image Velocimetry, the uniqueness of this approach lies in the following:
-* velocities that are advective of nature, can be distinguished from other wave forms such as wind waves. 
-  This makes the approach particularly useful in estuaries or river stretches affected strongly by wind.
-* If the depth is not known, it can be estimated along with the optimization of x and y-directional velocity.
-
-The method is less suited to relatively shallow and small water bodies.
-
-The code is meant to offer ab Application Programming Interface for use within more high level applications that 
->>>>>>> c8165a6c
 utilize the method in conjunction with more high level functionalities such as Graphical User Interfaces, dashboards,
 or automization routines.
 
@@ -76,18 +64,11 @@
 To create an IWaVE instance, you typically start with some settings for deriving analysis windows and 
 
 ```python
-<<<<<<< HEAD
 from iwave import Iwave
 
 # Initialize IWaVE object
 iw = Iwave(
     resolution=0.02,
-=======
-from iwave import IWaVE
-
-# Initialize IWaVE object
-iw = IWaVE(
->>>>>>> c8165a6c
     window_size=(128, 128),  # size of interrogation windows over which velocities are estimated
     overlap=(64, 64),  # overlap in space (y, x) used to select windows from images or frames
     time_size=100,  # amount of frames in time used for one spectral analysis
@@ -118,15 +99,9 @@
 import numpy as np
 from matplotlib import patches
 
-<<<<<<< HEAD
 from iwave import Iwave, sample_data
 
 iw = Iwave(
-=======
-from iwave import IWaVE, sample_data
-
-iw = IWaVE(
->>>>>>> c8165a6c
     resolution=0.02,  # resolution of videos you will analyze in meters. 
     window_size=(128, 128),  # size of interrogation windows over which velocities are estimated
     overlap=(64, 64),  # overlap in space (y, x) used to select windows from images or frames
@@ -149,17 +124,13 @@
 # show the shape of the manipulated windows
 print(f"Shape of the available images is {iw.windows.shape}")
 
-<<<<<<< HEAD
 # Get the spectra of all windows and filter spectra with a spectral threshold of 2.0
 iw.get_spectra(threshold=2.0)
 
-=======
->>>>>>> c8165a6c
 # create a new figure with two subplots in one row
 f, axs = plt.subplots(nrows=1, ncols=2, figsize=(16, 7))
 
 # plot the first image with a patch at the first window and centers of rest in the first axes instance
-<<<<<<< HEAD
 first_window = patches.Rectangle((0, 0), 128, 128, linewidth=1, edgecolor='r', facecolor='none', label="first window")
 xi, yi = np.meshgrid(iw.x, iw.y)
 axs[0].imshow(iw.imgs[0], cmap="Greys_r")
@@ -170,16 +141,6 @@
 # plot the first window of the first image in the second axes instance
 axs[1].imshow(iw.windows[0][0], cmap="Greys_r")
 axs[1].set_title("First frame zoom first window")
-=======
-first_window = patches.Rectangle((0, 0), 128, 128, linewidth=1, edgecolor='r', facecolor='none')
-xi, yi = np.meshgrid(iw.x, iw.y)
-axs[0].imshow(iw.imgs[0], cmap="Greys_r")
-axs[0].add_patch(first_window, label="first window")
-axs[0].plot(xi.flatten(), yi.flatten(), "o", label="centers")
-axs[0].legend()
-# plot the first window of the first image in the second axes instance
-axs[1].imshow(iw.windows[0][0], cmap="Greys_r")
->>>>>>> c8165a6c
 plt.show()
 ```
 You can now see that the IWaVE object shows:
@@ -202,7 +163,6 @@
 ### Estimating x and y-directional velocity
 
 ```python
-<<<<<<< HEAD
 from iwave import Iwave, sample_data
 import matplotlib.pyplot as plt
 from matplotlib import patches
@@ -214,37 +174,14 @@
 iw.velocimetry(
   alpha=0.85,  # alpha represents the depth-averaged velocity over surface velocity [-]
   depth=0.3  # depth in [m] has to be known or estimated
-=======
-from iwave import IWaVE, sample_data
-import matplotlib.pyplot as plt
-from matplotlib import patches
-
-iw = IWaVE(
-    # repeat from example above...
-)
-
-optimize_kwargs = {
-    #  Here you can define parameters for optimization with scipy.optimize.differential_evolution
-}
-iw.velocimetry(
-  alpha=0.85,
-  **optimize_kwargs
-  # surface to depth average velocity factor
->>>>>>> c8165a6c
 )
 
 ax = plt.axes()
 ax.imshow(iw.imgs[0], cmap="Greys_r")
 
 # add velocity vectors
-<<<<<<< HEAD
 iw.plot_velocimetry(ax=ax, color="b", scale=10)  # you can add kwargs that belong to matplotlib.pyploy.quiver
 ```
-
-=======
-iw.plot_u_v(ax=ax)
-```
->>>>>>> c8165a6c
 This estimates velocities in x and y-directions (u, v) per interrogation window and plots it on a background.
 ## For developers
 
