<<<<<<< HEAD
"""Test fixtures."""
=======
""" test fixtures """
from random import sample
>>>>>>> c8165a6c

import numpy as np
<<<<<<< HEAD
import pytest

from iwave import sample_data, io
=======
import os
import pytest

from iwave import sample_data
>>>>>>> c8165a6c


@pytest.fixture
def fn_video():
    return sample_data.get_sheaf_dataset()


@pytest.fixture
def imgs(fn_video):
    """ 4 selected frames from sample dataset, read with reader helper function.
    Result is [4 x n x m ] np.ndarray """
<<<<<<< HEAD
    return io.get_video(fn_video)


=======
    return sample_data.get_frames(fn_video)
    # return np.stack([np.array(Image.open(fn)) for fn in fns_img])
    # concatenate


>>>>>>> c8165a6c
# @pytest.fixture
# def img_windows(fn_windows):
#     with open(fn_windows, "rb") as f:
#         windows = np.load(f)
#     return windows

@pytest.fixture
def img_windows():
    fn_windows = sample_data.get_sheaf_windows()
    with open(fn_windows, "rb") as f:
        windows = np.load(f)
    return windows


@pytest.fixture
def img_windows_norm(img_windows):
    img_windows = img_windows - img_windows.mean(axis=0)
    img_windows = img_windows / img_windows.std(axis=0)
    img_windows[np.isinf(img_windows)] = 0
    img_windows[np.isnan(img_windows)] = 0
    return img_windows
<|MERGE_RESOLUTION|>--- conflicted
+++ resolved
@@ -1,21 +1,8 @@
-<<<<<<< HEAD
 """Test fixtures."""
-=======
-""" test fixtures """
-from random import sample
->>>>>>> c8165a6c
-
 import numpy as np
-<<<<<<< HEAD
 import pytest
 
 from iwave import sample_data, io
-=======
-import os
-import pytest
-
-from iwave import sample_data
->>>>>>> c8165a6c
 
 
 @pytest.fixture
@@ -27,17 +14,9 @@
 def imgs(fn_video):
     """ 4 selected frames from sample dataset, read with reader helper function.
     Result is [4 x n x m ] np.ndarray """
-<<<<<<< HEAD
     return io.get_video(fn_video)
 
 
-=======
-    return sample_data.get_frames(fn_video)
-    # return np.stack([np.array(Image.open(fn)) for fn in fns_img])
-    # concatenate
-
-
->>>>>>> c8165a6c
 # @pytest.fixture
 # def img_windows(fn_windows):
 #     with open(fn_windows, "rb") as f:
