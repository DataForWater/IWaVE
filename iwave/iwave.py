--- conflicted
+++ resolved
@@ -37,14 +37,9 @@
         imgs: Optional[np.ndarray] = None,
         norm: Optional[Literal["time", "xy"]] = "time",
         smax: Optional[float] = 4.0,
-<<<<<<< HEAD
         penalty_weight: Optional[float]=1,
         gravity_waves_switch: Optional[bool]=True,
         turbulence_switch: Optional[bool]=True,
-=======
-        dmin: Optional[float] = 0.01,
-        dmax: Optional[float] = 3.0
->>>>>>> 1f9a760b
     ):
         """Initialize an Iwave instance.
 
@@ -68,7 +63,6 @@
             Normalization to apply over subwindowed images, either over time ("time") or space ("xy").
         smax : float, optional
             Maximum velocity expected in the scene. Defaults to 4 m/s
-<<<<<<< HEAD
         penalty_weight : float, optional
             Parameter to reduce the risk of outliers by penalising solutions with high velocity modulus.
             Inactive if set to 0. Defaults to 1. 
@@ -82,12 +76,6 @@
             turbulence-generated patterns and/or floating particles are NOT modelled. Default True.
             Setting turbulence_switch = False may improve performance if water waves dominate the scene, or if tracers
             dynamics are not representative of the actual flow velocity (e.g., due to air resistance, surface tension, etc.)
-=======
-        dmin : float, optional
-            Minimum depth expected in the scene. Defaults to 0.01 m
-        dmax : float, optional
-            Maximum depth expected in the scene. Defaults to 3 m
->>>>>>> 1f9a760b
         """
         self.resolution = resolution
         self.window_size = window_size
