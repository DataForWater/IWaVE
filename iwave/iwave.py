"""IWaVE main api."""

import cv2
import matplotlib.axes
import matplotlib.pyplot as plt
import numpy as np

from typing import Optional, Tuple, Literal
from iwave import window, spectral, io, optimise, dispersion


repr_template = """
Resolution [m]: {}
Window size (y, x): {}
Overlap (y, x): {}
Size of time slices: {}
Overlap in time slices: {}
Number of images: {}
Frames per second: {}
""".format

# optim kwargs for differential evolution algorithm
OPTIM_KWARGS_SADE = {
    "strategy" : 'best1bin', 
    "popsize": 8,
    "maxiter": int(1e05),
    "workers": 1,
    "init" : 'sobol',
    "atol" : 1e-12
}

# optim kwargs for nonlinear least-squares algorithm
OPTIM_KWARGS_NLLSQ = {
    "method": 'trf',
    "jac" : '3-point',
    "max_nfev": 1000000,
    "ftol" : 1e-12,
    "xtol" : 1e-12,
    "gtol" : 1e-12,
    "loss" : 'linear',
}


class Iwave(object):
    def __init__(
        self,
        resolution: float,
        window_size: Tuple[int, int] = (64, 64),
        overlap: Tuple[int, int] = (0, 0),
        time_size: int = 128,
        time_overlap: int = 0,
        fps: Optional[float] = None,
        imgs: Optional[np.ndarray] = None,
        norm: Optional[Literal["time", "xy"]] = "time",
        smax: Optional[float] = 4.0,
        dmin: Optional[float] = 0.01,
        dmax: Optional[float] = 3.0,
        penalty_weight: Optional[float]=1,
        gravity_waves_switch: Optional[bool]=True,
        turbulence_switch: Optional[bool]=True,
    ):
        """Initialize an Iwave instance.

        Parameters
        ----------
        resolution : float
            Physical resolution of the images that will be provided.
        window_size : Tuple[int, int], optional
            Size (pixels y, pixels x) of interrogation windows over which velocities are estimated.
        overlap : Tuple[int, int], optional
            Overlap in space (y, x) used to select windows from images or frames.
        time_size : int, optional
            Amount of frames in time used for one spectral analysis. Must be <= amount of frames available.
        fps : float, optional
            Frames per second, can be set at the start, otherwise inherited from read video, or imposed with image set.
        time_overlap : int, optional
            Amount of overlap in frames, used to establish time slices.
        imgs : Optional[np.ndarray], optional
            Array of images used for analysis. If not provided, defaults to None.
        norm : Literal["time", "xy"]
            Normalization to apply over subwindowed images, either over time ("time") or space ("xy").
        smax : float, optional
            Maximum velocity expected in the scene. Defaults to 4 m/s
        dmin : float, optional
            Minimum depth expected in the scene. Defaults to 0.01 m
        dmax : float, optional
            Maximum depth expected in the scene. Defaults to 3 m
        penalty_weight : float, optional
            Parameter to reduce the risk of outliers by penalising solutions with high velocity modulus.
            Inactive if set to 0. Defaults to 1. 
            Outliers can be frequent if smax > 2 * flow velocity. Increase penalty_weight only if reducing smax 
            is not possible, since setting penalty_weight > 0 may introduce a bias.
        gravity_waves_switch: bool, optional
            If True, gravity waves are modelled. If False, gravity waves are NOT modelled. Default True. 
            Setting gravity_waves_swtich = False may improve performance if floating tracers dominate the scene and waves are minimal.
        turbulence_switch: bool=True
            If True, turbulence-generated patterns and/or floating particles are modelled. If False, 
            turbulence-generated patterns and/or floating particles are NOT modelled. Default True.
            Setting turbulence_switch = False may improve performance if water waves dominate the scene, or if tracers
            dynamics are not representative of the actual flow velocity (e.g., due to air resistance, surface tension, etc.)
        """
        self.resolution = resolution
        # ensures that window dimensions are even. this is to facilitate dimension reduction of the spectra.
        # this is currently working only for a downsampling rate of 2
        # TODO: generalise to any downsampling value
        self.window_size = tuple((dim if dim % 2 == 0 else dim + 1) for dim in window_size) 
<<<<<<< HEAD
=======
        # self.window_size = window_size
>>>>>>> 108aa10a
        self.overlap = overlap
        self.time_size = time_size
        self.time_overlap = time_overlap
        self.norm = norm
        self.smax = smax
        self.dmin = dmin
        self.dmax = dmax
        self.fps = fps
        self.penalty_weight = penalty_weight
        self.gravity_waves_switch = gravity_waves_switch
        self.turbulence_switch = turbulence_switch
        if imgs is not None:
            self.imgs = imgs
        else:
            self.imgs = None
        self.results = {
            "u": np.array([]), # optimised x velocity component (m/s)
            "v": np.array([]), # optimised y velocity component (m/s)
            "d": np.array([]), # optimised water depth (m)
        }
        self.uncertainties = {
            "quality": np.array([]), # quality parameter (0 < q < 10), where 10 is highest quality and 0 is lowest quality
            "cost": np.array([]), # value of the cost function calculated with optimised parameters
        }
        self.info = {
            "status": np.array([]), # Boolean flag indicating if the optimizer exited successfully returned by scipy.optimizer.differential_evolution
            "message": np.array([]) # termination message returned by the optimiser
        }
                
    def __repr__(self):
        if self.imgs is not None:
            no_imgs = len(self.imgs)
        else:
            no_imgs = None

        return repr_template(
            self.resolution,
            self.window_size,
            self.overlap,
            self.time_size,
            self.time_overlap,
            no_imgs,
            self.fps
        )

    @property
    def imgs(self):
        """Return image set."""
        return self._imgs

    @imgs.setter
    def imgs(self, images):
        """Set images and derived properties subwindows, x and y axes, wave number axes and derived spectra."""
        if images is not None:
            if images.ndim != 3:
                raise ValueError(f"Provided image array must have 3 dimensions. Provided dimensions are {images.ndim}: {images.shape}")
        self._imgs = images
        if images is not None:
            # TODO: check if image set is large enough for the given dimension of subwindowing and time windowing
            # subwindow images and get axes. This always necessary, so in-scope methods only.
            self._get_subwindow(images)
            self._get_x_y_axes(images)

    @property
    def spectrum(self):
        """Return images represented in subwindows."""
        return self._spectrum

    @spectrum.setter
    def spectrum(self, _spectrum):
        self._spectrum = _spectrum


    @property
    def windows(self):
        """Return images represented in subwindows."""
        return self._windows

    @windows.setter
    def windows(self, win):
        self._windows = win

    @property
    def x(self):
        """Return x-axis of velocimetry field."""
        return self._x

    @x.setter
    def x(self, _x):
        self._x = _x

    @property
    def y(self):
        """Return y-axis of velocimetry field."""
        return self._y

    @y.setter
    def y(self, _y):
        self._y = _y

    @property
    def spectrum_dims(self):
        """Return expected dimensions of the spectrum derived from image windows."""
        return (self.time_size, *self.window_size)

    def _get_subwindow(self, images: np.ndarray):
        """Create and set windows following provided parameters."""
        # get the x and y coordinates per window
        # TODO: define windows based on window size and number of windows per dimension instead of overlap
        win_x, win_y = window.sliding_window_idx(
            images[0],
            window_size=self.window_size,
            overlap=self.overlap,
        )
        # apply the coordinates on all images
        windows = window.multi_sliding_window_array(
            images,
            win_x,
            win_y,
            swap_time_dim=True
        )
        if self.norm == "xy":
            self.windows = window.normalize(windows, mode="xy")
        elif self.norm == "time":
            self.windows = window.normalize(windows, mode="time")
        else:
            self.windows = windows

    def _get_wave_numbers(self):
        """Prepare and set wave number axes."""
        self.kt, self.ky, self.kx = spectral.wave_numbers(
            self.spectrum_dims,
            self.resolution, self.fps
        )


    def _get_x_y_axes(self, images: np.ndarray):
        """Prepare and set x and y axes of velocity grid."""
        x, y = window.get_rect_coordinates(
            dim_sizes=images.shape[-2:],
            window_sizes=self.window_size,
            overlap=self.overlap,
        )
        self.x = x
        self.y = y

    def get_spectra(self, threshold: float = 1.):
        """Generate and set spectra of all extracted windows."""
        spectrum = spectral.sliding_window_spectrum(
            self.windows,
            self.time_size,
            self.time_overlap,
            engine="numba"
        )
        # set the wave numbers
        self._get_wave_numbers()
        
        # preprocess
        self.spectrum = optimise.spectrum_preprocessing(
            spectrum,
            self.kt,
            self.ky,
            self.kx,
            self.smax*3,
            spectrum_threshold=threshold
        )

    def plot_spectrum(
        self,
        window_idx: int,
        dim: Literal["x", "y", "time"],
        slice: Optional[int] = None,
        log: bool = True,
        ax: Optional[matplotlib.axes.Axes] = None,
        **kwargs
    ):
        """Plot 2D slice of spectrum of selected subwindow.

        Parameters
        ----------
        window_idx : int
            Index of the spectrum window to plot.
        dim : {"x", "y", "time"}
            Dimension along which to plot the spectrum.
        slice : int, optional
            Index of the slice to plot in the specified dimension. If not provided, the middle index is used.
        log : bool, optional
            If True (default), spectrum is plotted on log scale.
        ax : matplotlib.axes.Axes, optional
            Matplotlib Axes object to plot on. New axes will be generated if not provided.
        kwargs
            Additional keyword arguments to pass to the plotting function pcolormesh.
            See :py:func:`matplotlib.pyplot.pcolormesh` for options.
        """
        spectrum_sel = self.spectrum[window_idx]
        p = io.plot_spectrum(spectrum_sel, self.kt, self.ky, self.kx, dim, slice, ax=ax, log=log, **kwargs)
        return p
    
    def plot_spectrum_fitted(
        self,
        window_idx: int,
        dim: Literal["x", "y", "time"],
        slice: Optional[int] = None,
        log: bool = True,
        ax: Optional[matplotlib.axes.Axes] = None,
        **kwargs
        ):
        """Plot 2D slice of spectrum of selected subwindow.

        Parameters
        ----------
        window_idx : int
            Index of the spectrum window to plot.
        dim : {"x", "y", "time"}
            Dimension along which to plot the spectrum.
        slice : int, optional
            Index of the slice to plot in the specified dimension. If not provided, the middle index is used.
        log : bool, optional
            If True (default), spectrum is plotted on log scale.
        ax : matplotlib.axes.Axes, optional
            Matplotlib Axes object to plot on. New axes will be generated if not provided.
        kwargs
            Additional keyword arguments to pass to the plotting function pcolormesh.
            See :py:func:`matplotlib.pyplot.pcolormesh` for options.
        """
        spectrum_sel = self.spectrum[window_idx]
        kt_waves_theory, kt_advected_theory = dispersion.dispersion(
            self.ky,
            self.kx,
            (self.results["v"].flatten()[window_idx], self.results["u"].flatten()[window_idx]),
            depth=1,
            vel_indx=0.85
        )
        p = io.plot_spectrum_fitted(
            spectrum_sel,
            kt_waves_theory,
            kt_advected_theory,
            self.kt,
            self.ky,
            self.kx,
            dim,
            slice,
            ax=ax,
            log=log,
            **kwargs
        )
        return p

    def read_imgs(self, path: str, fps: float, wildcard: str = None):
        """Read frames stored as images on disk from path and wildcard.

        Parameters
        ----------
        path : str
            The directory path where the image frames are located.
        fps : float
           frames per second (must be explicitly set if it cannot be read from the video)
        wildcard : str, optional
            The pattern to match filenames. Defaults to None, meaning all files in the directory will be read.
        """
        self.fps = fps
        self.imgs = io.get_imgs(path=path, wildcard=wildcard)

    def read_video(self, file: str, start_frame: int = 0, end_frame: int = 4):
        """
        Parameters
        ----------
        file : str
            Path to the video file.
        start_frame : int, optional
            The starting frame number from which to begin reading the video.
        end_frame : int, optional
            The ending frame number until which to read the video.
        Returns
        -------
        numpy.ndarray
            An array of grayscale images from the video between the specified frames.
        """
        # set the FPS
        cap = cv2.VideoCapture(file)
        self.fps = cap.get(cv2.CAP_PROP_FPS)

        cap.release()
        del cap
        # Retrieve images
        self.imgs = io.get_video(fn=file, start_frame=start_frame, end_frame=end_frame)
        # get the frame rate from the video


    def save_frames(self, dst: str):
        raise NotImplementedError

    def save_windows(self):
        raise NotImplementedError


    def velocimetry(
        self,
        alpha=0.85,
        depth=1.,  # If depth = 0, then the water depth is estimated.
<<<<<<< HEAD
=======
        optstrategy= 'robust',  # optimisation strategy. 'robust' implements a differential evolution algorithm 
                                # to maximise the correlation between measured and theoretical spectrum.
                                # 'fast' implements a nonlinear weighted least-squares algorithm to fit the 
                                # theoretical dispersion relation, where the weights correspond to the amplitude of the spectrum
>>>>>>> 108aa10a
        twosteps = False    # If True, the calculations are initially performed on a spectrum with reduced dimensions, 
                            # and subsequently refined during a second step using the whole spectrum. This will reduce 
                            # computational time for large problems, but may reduce accuracy.
    ):
        # set search bounds to -/+ maximum velocity for both directions
        if depth==0:  # If depth = 0, then the water depth is estimated.
            bounds = [(-self.smax, self.smax), (-self.smax, self.smax), (self.dmin, self.dmax)]
            if twosteps == False:
                self.penalty_weight = 0
                print(f"Depth estimation with the 1 step approach is inaccurate when penalty_weight is not zero. Now setting penalty_weight = 0. Consider reducing smax if results are incorrect, or use the two-steps approach.")
        else:
            bounds = [(-self.smax, self.smax), (-self.smax, self.smax), (depth, depth)]
        # Create a list of bounds for each window. This is to enable narrowing the bounds locally during multiple passages.
        bounds_list = [bounds for _ in self.spectrum]
        
        # TODO: remove img_size from needed inputs. This can be derived from the window size and time_size
        img_size = (self.time_size, self.spectrum.shape[-2], self.spectrum.shape[-1])
        
<<<<<<< HEAD
        opt_kwargs = OPTIM_KWARGS_SADE
            
        if twosteps == True:
            print(f"Step 1:")
=======
        if optstrategy == 'robust':
            opt_kwargs = OPTIM_KWARGS_SADE
        if optstrategy == 'fast':
            opt_kwargs = OPTIM_KWARGS_NLLSQ
            
        if twosteps == True:
>>>>>>> 108aa10a
            bounds_firststep = bounds_list
            if depth==0: # for the first step, neglect water depth effects by assuming a large depth
                for i in range(len(bounds_list)):
                    bounds_firststep[i] = [bounds[0], bounds[1], (10, 10)]
<<<<<<< HEAD
            output_firststep = optimise.optimise_velocity(
=======
            optimal = optimise.optimise_velocity(
>>>>>>> 108aa10a
                self.spectrum,
                bounds_firststep,
                alpha,
                img_size,
                self.resolution,
                self.fps,
                self.penalty_weight,  
                self.gravity_waves_switch, 
                self.turbulence_switch, 
<<<<<<< HEAD
=======
                optstrategy,
>>>>>>> 108aa10a
                downsample = 2, # for the first step, reduce the data size by 2
                gauss_width=1,  # TODO: figure out defaults
                **opt_kwargs
            )
<<<<<<< HEAD
            print(f"Step 2:")
            # re-initialise the problem using narrower bounds between 90% and 110% of the first step solution
            opt_kwargs["popsize"] = 4
            u_firststep=np.array([out["results"][1] for out in output_firststep]).reshape(-1)
            v_firststep=np.array([out["results"][0] for out in output_firststep]).reshape(-1)
            for i in range(len(bounds_list)):
                bounds_list[i] = [(v_firststep[i]-0.1*np.abs(v_firststep[i]), v_firststep[i]+0.1*np.abs(v_firststep[i])), 
                    (u_firststep[i]-0.1*np.abs(u_firststep[i]), u_firststep[i]+0.1*np.abs(u_firststep[i])), 
                        (bounds[2][0], bounds[2][1])]
            output = optimise.optimise_velocity(
=======
            # re-initialise the problem using narrower bounds between 90% and 110% of the first step solution
            for i in range(len(bounds_list)):
                bounds_list[i] = [(optimal[i, 0]-0.1*np.abs(optimal[i,0]), optimal[i, 0]+0.1*np.abs(optimal[i,0])), 
                       (optimal[i, 1]-0.1*np.abs(optimal[i,1]), optimal[i, 1]+0.1*np.abs(optimal[i,1])), 
                        (bounds[2][0], bounds[2][1])]
            optimal = optimise.optimise_velocity(
>>>>>>> 108aa10a
                self.spectrum,
                bounds_list,
                alpha,
                img_size,
                self.resolution,
                self.fps,
<<<<<<< HEAD
                0,   # set penalty_weight = 0 for the second step
                self.gravity_waves_switch, 
                self.turbulence_switch, 
=======
                self.penalty_weight,  
                self.gravity_waves_switch, 
                self.turbulence_switch, 
                optstrategy,
>>>>>>> 108aa10a
                downsample = 1, # for the second step, use the original data size
                gauss_width=1,  # TODO: figure out defaults
                **opt_kwargs
            )
<<<<<<< HEAD
        else:
            output = optimise.optimise_velocity(
=======
            self.u = optimal[:, 1].reshape(len(self.y), len(self.x))
            self.v = optimal[:, 0].reshape(len(self.y), len(self.x))
            self.d = optimal[:, 2].reshape(len(self.y), len(self.x))
        else:
            optimal = optimise.optimise_velocity(
>>>>>>> 108aa10a
                self.spectrum,
                bounds_list,
                alpha,
                img_size,
                self.resolution,
                self.fps,
                self.penalty_weight,  
                self.gravity_waves_switch, 
                self.turbulence_switch, 
<<<<<<< HEAD
=======
                optstrategy,
>>>>>>> 108aa10a
                downsample = 1,
                gauss_width=1,  # TODO: figure out defaults
                **opt_kwargs
            )
<<<<<<< HEAD
        self.assemble_results(output)
                    
    def assemble_results(self,output):
        self.results["u"]=np.array([out["results"][1] for out in output]).reshape(len(self.y), len(self.x))
        self.results["v"]=np.array([out["results"][0] for out in output]).reshape(len(self.y), len(self.x))
        self.results["d"]=np.array([out["results"][2] for out in output]).reshape(len(self.y), len(self.x))
        
        self.uncertainties["quality"] = np.array([out["quality"] for out in output]).reshape(len(self.y), len(self.x))
        self.uncertainties["cost"] = np.array([out["cost"] for out in output]).reshape(len(self.y), len(self.x))
        self.info["status"] = np.array([out["status"] for out in output]).reshape(len(self.y), len(self.x))
        self.info["message"] = np.array([out["message"] for out in output]).reshape(len(self.y), len(self.x))
        
=======
            self.u = optimal[:, 1].reshape(len(self.y), len(self.x))
            self.v = optimal[:, 0].reshape(len(self.y), len(self.x))
            self.d = optimal[:, 2].reshape(len(self.y), len(self.x))

>>>>>>> 108aa10a
    
    def plot_velocimetry(self, ax: Optional[matplotlib.axes.Axes] = None, **kwargs):
        if ax is None:
            ax = plt.axes()
        p = plt.quiver(self.x, self.y, self.results["u"], self.results["v"], **kwargs)
        return p


if __name__ == '__main__':
    ############################################################################
    frames_path = '/home/sp/pCloudDrive/Docs/d4w/iwave/transformed'
    video_path = '/home/sp/pCloudDrive/Docs/d4w/iwave/vid/Fersina_20230630.avi'
    ############################################################################
    
    # Initialize
    iwave = Iwave()

    # Use video
    frames = iwave.frames_from_video(video_path, start_frame=0, end_frame=4)

    # or use frames
    #frames = iwave.read_frames(frames_path)

    # Normalize frames
    frames = iwave.img_normalization(frames)

    # Subwidnows
    subwins = iwave.subwindows(frames, [64, 64], [32, 32])

    # 3D Spectrum 
    iwave.get_spectra(subwins, engine="numpy")
    
    print('ok')
    <|MERGE_RESOLUTION|>--- conflicted
+++ resolved
@@ -28,18 +28,6 @@
     "init" : 'sobol',
     "atol" : 1e-12
 }
-
-# optim kwargs for nonlinear least-squares algorithm
-OPTIM_KWARGS_NLLSQ = {
-    "method": 'trf',
-    "jac" : '3-point',
-    "max_nfev": 1000000,
-    "ftol" : 1e-12,
-    "xtol" : 1e-12,
-    "gtol" : 1e-12,
-    "loss" : 'linear',
-}
-
 
 class Iwave(object):
     def __init__(
@@ -104,10 +92,6 @@
         # this is currently working only for a downsampling rate of 2
         # TODO: generalise to any downsampling value
         self.window_size = tuple((dim if dim % 2 == 0 else dim + 1) for dim in window_size) 
-<<<<<<< HEAD
-=======
-        # self.window_size = window_size
->>>>>>> 108aa10a
         self.overlap = overlap
         self.time_size = time_size
         self.time_overlap = time_overlap
@@ -408,13 +392,6 @@
         self,
         alpha=0.85,
         depth=1.,  # If depth = 0, then the water depth is estimated.
-<<<<<<< HEAD
-=======
-        optstrategy= 'robust',  # optimisation strategy. 'robust' implements a differential evolution algorithm 
-                                # to maximise the correlation between measured and theoretical spectrum.
-                                # 'fast' implements a nonlinear weighted least-squares algorithm to fit the 
-                                # theoretical dispersion relation, where the weights correspond to the amplitude of the spectrum
->>>>>>> 108aa10a
         twosteps = False    # If True, the calculations are initially performed on a spectrum with reduced dimensions, 
                             # and subsequently refined during a second step using the whole spectrum. This will reduce 
                             # computational time for large problems, but may reduce accuracy.
@@ -433,28 +410,15 @@
         # TODO: remove img_size from needed inputs. This can be derived from the window size and time_size
         img_size = (self.time_size, self.spectrum.shape[-2], self.spectrum.shape[-1])
         
-<<<<<<< HEAD
         opt_kwargs = OPTIM_KWARGS_SADE
             
         if twosteps == True:
             print(f"Step 1:")
-=======
-        if optstrategy == 'robust':
-            opt_kwargs = OPTIM_KWARGS_SADE
-        if optstrategy == 'fast':
-            opt_kwargs = OPTIM_KWARGS_NLLSQ
-            
-        if twosteps == True:
->>>>>>> 108aa10a
             bounds_firststep = bounds_list
             if depth==0: # for the first step, neglect water depth effects by assuming a large depth
                 for i in range(len(bounds_list)):
                     bounds_firststep[i] = [bounds[0], bounds[1], (10, 10)]
-<<<<<<< HEAD
             output_firststep = optimise.optimise_velocity(
-=======
-            optimal = optimise.optimise_velocity(
->>>>>>> 108aa10a
                 self.spectrum,
                 bounds_firststep,
                 alpha,
@@ -464,15 +428,10 @@
                 self.penalty_weight,  
                 self.gravity_waves_switch, 
                 self.turbulence_switch, 
-<<<<<<< HEAD
-=======
-                optstrategy,
->>>>>>> 108aa10a
                 downsample = 2, # for the first step, reduce the data size by 2
                 gauss_width=1,  # TODO: figure out defaults
                 **opt_kwargs
             )
-<<<<<<< HEAD
             print(f"Step 2:")
             # re-initialise the problem using narrower bounds between 90% and 110% of the first step solution
             opt_kwargs["popsize"] = 4
@@ -483,44 +442,21 @@
                     (u_firststep[i]-0.1*np.abs(u_firststep[i]), u_firststep[i]+0.1*np.abs(u_firststep[i])), 
                         (bounds[2][0], bounds[2][1])]
             output = optimise.optimise_velocity(
-=======
-            # re-initialise the problem using narrower bounds between 90% and 110% of the first step solution
-            for i in range(len(bounds_list)):
-                bounds_list[i] = [(optimal[i, 0]-0.1*np.abs(optimal[i,0]), optimal[i, 0]+0.1*np.abs(optimal[i,0])), 
-                       (optimal[i, 1]-0.1*np.abs(optimal[i,1]), optimal[i, 1]+0.1*np.abs(optimal[i,1])), 
-                        (bounds[2][0], bounds[2][1])]
-            optimal = optimise.optimise_velocity(
->>>>>>> 108aa10a
                 self.spectrum,
                 bounds_list,
                 alpha,
                 img_size,
                 self.resolution,
                 self.fps,
-<<<<<<< HEAD
                 0,   # set penalty_weight = 0 for the second step
                 self.gravity_waves_switch, 
                 self.turbulence_switch, 
-=======
-                self.penalty_weight,  
-                self.gravity_waves_switch, 
-                self.turbulence_switch, 
-                optstrategy,
->>>>>>> 108aa10a
                 downsample = 1, # for the second step, use the original data size
                 gauss_width=1,  # TODO: figure out defaults
                 **opt_kwargs
             )
-<<<<<<< HEAD
         else:
             output = optimise.optimise_velocity(
-=======
-            self.u = optimal[:, 1].reshape(len(self.y), len(self.x))
-            self.v = optimal[:, 0].reshape(len(self.y), len(self.x))
-            self.d = optimal[:, 2].reshape(len(self.y), len(self.x))
-        else:
-            optimal = optimise.optimise_velocity(
->>>>>>> 108aa10a
                 self.spectrum,
                 bounds_list,
                 alpha,
@@ -530,15 +466,10 @@
                 self.penalty_weight,  
                 self.gravity_waves_switch, 
                 self.turbulence_switch, 
-<<<<<<< HEAD
-=======
-                optstrategy,
->>>>>>> 108aa10a
                 downsample = 1,
                 gauss_width=1,  # TODO: figure out defaults
                 **opt_kwargs
             )
-<<<<<<< HEAD
         self.assemble_results(output)
                     
     def assemble_results(self,output):
@@ -551,12 +482,6 @@
         self.info["status"] = np.array([out["status"] for out in output]).reshape(len(self.y), len(self.x))
         self.info["message"] = np.array([out["message"] for out in output]).reshape(len(self.y), len(self.x))
         
-=======
-            self.u = optimal[:, 1].reshape(len(self.y), len(self.x))
-            self.v = optimal[:, 0].reshape(len(self.y), len(self.x))
-            self.d = optimal[:, 2].reshape(len(self.y), len(self.x))
-
->>>>>>> 108aa10a
     
     def plot_velocimetry(self, ax: Optional[matplotlib.axes.Axes] = None, **kwargs):
         if ax is None:
@@ -590,4 +515,5 @@
     iwave.get_spectra(subwins, engine="numpy")
     
     print('ok')
+    
     