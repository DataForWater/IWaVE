import numba as nb
import numpy as np
from typing import Literal


@nb.njit(cache=True)
def fft_x(x):
    return np.fft.fft(x, axis=-1)


@nb.njit(cache=True)
def fft_y(x):
    return np.fft.fft(x, axis=-2)


@nb.njit(cache=True)
def ifft_(x):
    return np.fft.ifft(x, axis=0)


@nb.njit(cache=True)
def fftshift_(x):
    return np.fft.fftshift(x)


def wave_numbers(
    window_dims: tuple,
    res: float,
    fps: float
):
    """
    get t, y, x wave numbers

    Parameters
    ----------
    windows : np.ndarray
        time x Y x X windows with intensities
    res : float
        resolution in xy direction
    fps : float
        frames per second

    Returns
    -------
    kt, ky, kx: np.ndarray
        wave numbers of time, y and x

    """
    ks = 2 * np.pi / res  # this assumes the resolution is the same in x and
    # y-direction: TODO make variable for both directions
<<<<<<< HEAD
    kts = 2* np.pi * fps # change frequency units to rad/s
    dkt = kts / window_dims[-3]
    dky = ks / window_dims[-2]
    dkx = ks / window_dims[-1]
=======
    dkt = fps / window_dims[0]
    dky = ks / window_dims[1]
    dkx = ks / window_dims[2]

>>>>>>> a8037455
    # omega wave numbers (time dim)
    kt = np.arange(0, kts, dkt)
    kt = kt[0:np.int64(np.ceil(len(kt) / 2))]

    # determine wave numbers in x-direction
    kx = np.arange(0, ks, dkx)
    # kx = 0:dkx: (ks - dkx)
    ky = np.arange(0, ks, dky)

    # apply fftshift on determined wave numbers
    kx = np.fft.fftshift(kx)
    ky = np.fft.fftshift(ky)
    idx_x0 = np.where(kx == 0)[0][0]
    kx[0: idx_x0] = kx[0:idx_x0] - kx[idx_x0 - 1] - dkx
    idx_y0 = np.where(ky == 0)[0][0]
    ky[0: idx_y0] = ky[0:idx_y0] - ky[idx_y0 - 1] - dky

    return kt, ky, kx


@nb.njit(parallel=True, cache=True, nogil=True)
def _numba_fourier_transform(
    windows: np.ndarray
) -> np.ndarray:
    """
    Perform 3D spectral analysis with numba jitted code.

    Parameters
    ----------
    windows : np.ndarray
        time x Y x X windows with intensities

    Returns
    -------
    spectrum : np.ndarray
        3D power spectrum of 3D fourier transform

    """
    spectrum_2d = np.empty(windows.shape, dtype=np.complex128)
    for n in nb.prange(windows.shape[0]):
        spectrum_2d[n] = fftshift_(
        fft_y(
            fft_x(windows[n])
        )
    )
    spectrum_3d = ifft_(spectrum_2d)
    # return spectrum_3d
    power = np.abs(spectrum_3d) ** 2
    # abbreviate to positive omega
    return power[:int(np.ceil(len(power)/2))]


@nb.njit(parallel=True, cache=True, nogil=True)
def _numba_fourier_transform_multi(
    imgs: np.ndarray
) -> np.ndarray:
    """
    Perform 3D spectral analysis for multiple windows at once with numba jitted code.

    Parameters
    ----------
    imgs : np.ndarray
        n x time x Y x X windows with intensities

    Returns
    -------
    spectra : np.ndarray
        n x 3D power spectrum of 3D fourier transform of all imgs

    """
    spectra = np.empty((imgs.shape[0], int(np.ceil(imgs.shape[1]/2)), imgs.shape[2], imgs.shape[3]), dtype=np.float64)
    for m in nb.prange(imgs.shape[0]):
        spectrum_3d = np.empty(imgs[m].shape, dtype=np.complex128)
        for n in nb.prange(imgs.shape[1]):
            spectrum_3d[n] = fftshift_(
                fft_y(
                    fft_x(imgs[m, n])
                )
            )
        for y in nb.prange(spectrum_3d.shape[1]):
            for x in nb.prange(spectrum_3d.shape[2]):
                spectrum_3d[:, y, x] = ifft_(spectrum_3d[:, y, x])
        # return spectrum_3d
        power = np.abs(spectrum_3d) ** 2
        # abbreviate to positive omega
        spectra[m] = power[:int(np.ceil(len(power)/2))]
    return spectra


def _numpy_fourier_transform(
        windows: np.ndarray,
        norm: bool = False
) -> np.ndarray:
    """
    Pure numpy implementation of 3D spectral analysis

    Parameters
    ----------
    windows : np.ndarray
        time x Y x X windows with intensities
    norm : bool
        normalize spectrum (default: False)

    Returns
    -------
    power : np.ndarray
        3D power spectrum of 3D fourier transform

    """
    spectrum_2d = np.fft.fftshift(
        np.fft.fft(np.fft.fft(windows, axis=-2), axis=-1)
    )
    spectrum_3d = np.fft.ifft(spectrum_2d, axis=0)
    spectrum = np.abs(spectrum_3d) ** 2

    # abbreviate to positive omega
    spectrum = spectrum[:int(np.ceil(len(spectrum)/2))]

    if norm:
        spectrum_norm = spectrum / np.expand_dims(
            spectrum.mean(axis=-1).mean(axis=-1),
            axis=(-1, -2)
        )
        return spectrum_norm
    return spectrum


def spectral_imgs(
    imgs: np.ndarray,
    engine: Literal["numpy", "numba"] = "numba",
    **kwargs
) -> np.ndarray:
    """
    Perform 3D spectral analysis.

    Parameters
    ----------
    imgs : np.ndarray
        [n * t * Y * X] 4-D array containing image [n] sequences [t], split in subwindows of Y * X pixels
    engine : str, optional
        "numpy" or "numba", compute method to use, typically numba (default) is a lot faster. Numpy function is easier
        to read.
    kwargs : dict with additional keyword arguments for processing

    Returns
    -------
    spectra : np.ndarray
        wave spectra for all image window sequences

    """
    if engine == "numpy":
        return np.array([_numpy_fourier_transform(windows, **kwargs) for windows in imgs])
    elif engine == "numba":
        return _numba_fourier_transform_multi(imgs, **kwargs)
    else:
        raise ValueError(f'engine "{engine}" does not exist. Choose "numba" (default) or "numpy"')


def sliding_window_spectrum(
    imgs: np.ndarray,
    win_t: int,
    overlap: int,
    engine: Literal["numpy", "numba"] = "numba",
    **kwargs
) -> np.ndarray:
    """
    Splits the video into shorter segments and calculates the average 3D spectrum.

    Parameters
    ----------
    imgs : np.ndarray
        [n * t * Y * X] 4-D array containing image [n] sequences [t], split in subwindows of Y * X pixels
    win_t : int
        number of frames per segment
    overlap : int
        overlap (frames)
    engine : str, optional
        "numpy" or "numba", compute method to use, typically numba (default) is a lot faster. Numpy function is easier
        to read.
    kwargs : dict with additional keyword arguments for processing

    Returns
    -------
    spectra : np.ndarray
        average wave spectra for all image window sequences

    """
    
    # Check for division by zero
    if win_t == overlap:
        raise ValueError("win_t and overlap should not be equal.")
    
    # number of segments
    num_segments = imgs.shape[2] // (win_t - overlap)

    # sum of individual segments
    spectrum_sum = sum(spectral_imgs(imgs[:, segment_t0:segment_t0 + win_t, :, :], engine, **kwargs)
                       for segment_t0 in range(0, imgs.shape[2], win_t - overlap))
    
    # renormalisation
    spectra = spectrum_sum / num_segments
    return spectra<|MERGE_RESOLUTION|>--- conflicted
+++ resolved
@@ -48,17 +48,10 @@
     """
     ks = 2 * np.pi / res  # this assumes the resolution is the same in x and
     # y-direction: TODO make variable for both directions
-<<<<<<< HEAD
     kts = 2* np.pi * fps # change frequency units to rad/s
     dkt = kts / window_dims[-3]
     dky = ks / window_dims[-2]
     dkx = ks / window_dims[-1]
-=======
-    dkt = fps / window_dims[0]
-    dky = ks / window_dims[1]
-    dkx = ks / window_dims[2]
-
->>>>>>> a8037455
     # omega wave numbers (time dim)
     kt = np.arange(0, kts, dkt)
     kt = kt[0:np.int64(np.ceil(len(kt) / 2))]
