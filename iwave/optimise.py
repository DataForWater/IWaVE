import numpy as np
from scipy import optimize

from concurrent.futures import ProcessPoolExecutor
from tqdm import tqdm
from typing import Tuple

from iwave import dispersion

def cost_function_velocity(
<<<<<<< HEAD
    velocity: Tuple[float, float],
    measured_spectrum: np.ndarray,
    depth: float,
    vel_indx: float,
    window_dims: Tuple[int, int, int],
    res: float,
    fps: float,
    penalty_weight: float,
    gravity_waves_switch: bool,
    turbulence_switch: bool,
    gauss_width: float,
) -> float:
    """
    Creates a synthetic spectrum based on guessed parameters, 
    then compares it with the measured spectrum and returns a cost function for minimisation

    Parameters
    ----------
    velocity :  [float, float]
        velocity_y, velocity_x
        tentative surface velocity components along y and x (m/s)

    measured_spectrum : np.ndarray
        measured, averaged, and normalised 3D power spectrum calculated with spectral.py

    depth : float
        tentative water depth (m)

    vel_indx : float
        surface velocity to depth-averaged-velocity index (-)

    window_dims: [int, int, int]
        [dim_t, dim_y, dim_x] window dimensions

    res: float
        image resolution (m/pxl)

    fps: float
        image acquisition rate (fps)
    
    penalty_weight: float=1
        Because of the two branches of the surface spectrum (waves and turbulence-forced patterns), the algorithm 
        may choose the wrong solution causing a strongly overestimated velocity magnitude, especially 
        when smax > 2 * the actual velocity. The penalty_weight parameter increases the inertia of the optimiser, penalising
        solutions with a higher velocity magnitude. Setting penalty_weight > 0 will produce more stable results, but may slightly
        underestimate the velocity. Setting penalty_weight = 0 will eliminate the bias, but may produce more outliers.
        If the velocity magnitude can be predicted reasonably, setting smax < 2 * the typical velocity and setting 
        penalty_weight = 0 will provide the most accurate results.

    gravity_waves_switch: bool=True
        if True, gravity waves are modelled
        if False, gravity waves are NOT modelled

    turbulence_switch: bool=True
        if True, turbulence-generated patterns and/or floating particles are modelled
        if False, turbulence-generated patterns and/or floating particles are NOT modelled

    gauss_width: float
        width of the synthetic spectrum smoothing kernel
        
    Returns
    -------
    cost_function : float
        cost function to be minimised

    """
    
    # calculate the synthetic spectrum based on the guess velocity
    synthetic_spectrum = dispersion.intensity(
        velocity, depth, vel_indx,
        window_dims, res, fps, gauss_width,
        gravity_waves_switch, turbulence_switch
    )
    cost_function = nsp_inv(measured_spectrum, synthetic_spectrum)
    
    # add a penalisation proportional to the non-dimensionalised velocity modulus
    # TODO: at the moment the reference velocity is based on data resolution. This may be replaced with the average of velocity 
    # bounds, or with smax.
    cost_function = cost_function*(1 + 2*penalty_weight*np.linalg.norm(velocity)/(res*fps))
    return cost_function

def cost_function_velocity_depth(
=======
>>>>>>> 1f9a760b
    x: Tuple[float, float, float],
    measured_spectrum: np.ndarray,
    vel_indx: float,
    window_dims: Tuple[int, int, int],
    res: float,
    fps: float,
    penalty_weight: float,
    gravity_waves_switch: bool,
    turbulence_switch: bool,
    gauss_width: float,
) -> float: 
    """
    Creates a synthetic spectrum based on guessed parameters, 
    then compares it with the measured spectrum and returns a cost function for minimisation

    Parameters
    ----------
    x :  [float, float, float]
        velocity_y, velocity_x, log-depth
        tentative surface velocity components along y and x (m/s) and log of depth (m)

    measured_spectrum : np.ndarray
        measured, averaged, and normalised 3D power spectrum calculated with spectral.py

    vel_indx : float
        surface velocity to depth-averaged-velocity index (-)

    window_dims: [int, int, int]
        [dim_t, dim_y, dim_x] window dimensions

    res: float
        image resolution (m/pxl)

    fps: float
        image acquisition rate (fps)
    
    penalty_weight: float=1
        Because of the two branches of the surface spectrum (waves and turbulence-forced patterns), the algorithm 
        may choose the wrong solution causing a strongly overestimated velocity magnitude, especially 
        when smax > 2 * the actual velocity. The penalty_weight parameter increases the inertia of the optimiser, penalising
        solutions with a higher velocity magnitude. Setting penalty_weight > 0 will produce more stable results, but may slightly
        underestimate the velocity and overestimate the depth. Setting penalty_weight = 0 will eliminate the bias, 
        but may produce more outliers. If the velocity magnitude can be predicted reasonably, setting smax < 2 * the 
        typical velocity and setting penalty_weight = 0 will provide the most accurate results.

    gravity_waves_switch: bool=True
        if True, gravity waves are modelled
        if False, gravity waves are NOT modelled

    turbulence_switch: bool=True
        if True, turbulence-generated patterns and/or floating particles are modelled
        if False, turbulence-generated patterns and/or floating particles are NOT modelled

    gauss_width: float
        width of the synthetic spectrum smoothing kernel

    Returns
    -------
    cost_function : float
        cost function to be minimised

    """
    
    depth = np.exp(x[2])    # guessed depth
    velocity = [x[0], x[1]]    # guessed velocity components

    # calculate the synthetic spectrum based on the guess velocity
    synthetic_spectrum = dispersion.intensity(
        velocity, depth, vel_indx,
        window_dims, res, fps, gauss_width,
        gravity_waves_switch, turbulence_switch
    )
    cost_function = nsp_inv(measured_spectrum, synthetic_spectrum)
    
    # add a penalisation proportional to the non-dimensionalised velocity modulus
    cost_function = cost_function*(1 + 2*penalty_weight*np.linalg.norm(velocity)/(res*fps))
    return cost_function


def nsp_inv(
        measured_spectrum: np.ndarray,
        synthetic_spectrum: np.ndarray
) -> float:
    """
    Combine the measured and synthetic spectra and calculate the cost function (inverse of the normalised scalar product)

    Parameters
    ----------
    measured_spectrum : np.ndarray
        measured, averaged, and normalised 3D power spectrum calculated with spectral.py

    synthetic_spectrum: np.ndarray
        synthetic 3D power spectrum

    Returns
    -------
    cost : float
        cost function to be minimised

    """
    spectra_correlation = measured_spectrum * synthetic_spectrum # calculate correlation
    cost = np.sum(synthetic_spectrum) * np.sum(measured_spectrum) / np.sum(spectra_correlation) # calculate cost function
    
    return cost


def spectrum_preprocessing(
        measured_spectrum: np.ndarray, 
        kt: np.ndarray,
        ky: np.ndarray,
        kx: np.ndarray,
        velocity_threshold: float,
        spectrum_threshold: float=1
) -> np.ndarray:
    """
    pre-processing of the measured spectrum to improve convergence of the optimisation

    Parameters
    ----------
    measured_spectrum : np.ndarray
        measured, averaged, and normalised 3D power spectrum calculated with spectral.py
        dimensions [wi, kti, kyi, kx]

    kt: np.ndarray
        radian frequency vector (rad/s)

    ky: np.ndarray
        y-wavenumber vector (rad/m)
    
    kx: np.ndarray
        x-wavenumber vector (rad/m)

    velocity_threshold: float
        maximum threshold velocity for spectrum filtering (m/s).
    
    spectrum_threshold: float=1
        threshold parameter for spectrum filtering. 
        the spectrum with amplitude < threshold_preprocessing * mean(measured_spectrum) is filtered out.
        threshold_preprocessing < 1 yields a more severe filtering but could eliminate part of useful signal.

    Returns
    -------
    preprocessed_spectrum : np.ndarray
        pre-processed and normalised measured 3D spectrum

    """
    # spectrum normalisation: divides the spectrum at each frequency by the average across all wavenumber combinations at the same frequency
    preprocessed_spectrum = measured_spectrum / np.mean(measured_spectrum, axis=(2, 3), keepdims=True)

    # apply threshold
    threshold = spectrum_threshold * np.mean(preprocessed_spectrum, axis = 1, keepdims = True)
    preprocessed_spectrum[preprocessed_spectrum < threshold] = 0

    # set the first slice (frequency=0) to 0
    preprocessed_spectrum[:,0,:,:] = 0

    kt_threshold = dispersion_threshold(ky, kx, velocity_threshold)
    
    # set all frequencies higher than the threshold frequency to 0
    kt_reshaped = kt[:, np.newaxis, np.newaxis] # reshape kt to be broadcastable
    kt_threshold_bc = np.broadcast_to(kt_threshold, (kt.shape[0], kt_threshold.shape[1], kt_threshold.shape[2])) # broadcast kt_threshold to match the dimensions of kt
    kt_bc = np.broadcast_to(kt_reshaped, kt_threshold_bc.shape) # broadcast kt to match the dimensions of kt_threshold
    mask = np.where(kt_bc <= kt_threshold_bc, 1, 0) # create mask
    mask = np.expand_dims(mask, axis=0)

    preprocessed_spectrum = preprocessed_spectrum *mask # apply mask

    # remove NaNs
    preprocessed_spectrum = np.nan_to_num(preprocessed_spectrum)

    # normalisation. The "where" condition deals with the possibility of preprocessed_spectrum being everywhere = 0, e.g., 
    # due to the window covering entirely a blank region of an image following rectification.
    spectrum_sum = np.sum(preprocessed_spectrum, axis=(1, 2, 3), keepdims=True)
    preprocessed_spectrum = np.where(np.isnan(spectrum_sum), preprocessed_spectrum, preprocessed_spectrum / spectrum_sum)
    return preprocessed_spectrum

def dispersion_threshold(
    ky, 
    kx, 
    velocity_threshold
) -> np.ndarray:
    
    """
    Calculate the frequency corresponding to the threshold velocity

    Parameters
    ----------
    ky: np.ndarray
        wavenumber array along the direction y

    kx: np.ndarray
        wavenumber array along the direction x

    velocity_threshold : float
        threshold_velocity (m/s)

    Returns
    -------
    kt_threshold : np.ndarray
        1 x N_y x N_x: threshold frequency

    """

    # create 2D wavenumber grid
    kx, ky = np.meshgrid(kx, ky)

    # transpose to 1 x N_y x N_x
    ky = np.expand_dims(ky, axis=0)
    kx = np.expand_dims(kx, axis=0)

    # wavenumber modulus
    k_mod = np.sqrt(ky ** 2 + kx ** 2)  
    
    return k_mod*velocity_threshold


def cost_function_velocity_wrapper(
    x: Tuple[float, float, float],
    *args
) -> float:
    return cost_function_velocity(x, *args)


def optimize_single_spectrum_velocity(
    measured_spectrum: np.ndarray,
<<<<<<< HEAD
    bnds: Tuple[Tuple[float, float], Tuple[float, float]],
    depth: float,
    vel_indx: float,
    window_dims: Tuple[int, int, int], 
    res: float, 
    fps: float,
    penalty_weight: float,
    gravity_waves_switch: bool,
    turbulence_switch: bool,
    gauss_width: float,
    kwargs: dict
) -> Tuple[float, float, float]:
    opt = optimize.differential_evolution(
        cost_function_velocity_wrapper,
        bounds=bnds,
        args=(measured_spectrum, depth, vel_indx, window_dims, res, fps, penalty_weight, gravity_waves_switch, turbulence_switch, gauss_width),
        **kwargs
    )
    return float(opt.x[0]), float(opt.x[1]), float(opt.fun)

def optimize_single_spectrum_velocity_unpack(args):
    return optimize_single_spectrum_velocity(*args)

def optimise_velocity(
    measured_spectra: np.ndarray,
    bnds: Tuple[Tuple[float, float], Tuple[float, float]],
    depth: float,
    vel_indx: float,
    window_dims: Tuple[int, int, int], 
    res: float, 
    fps: float,
    penalty_weight: float=1,
    gravity_waves_switch: bool=True,
    turbulence_switch: bool=True,
    gauss_width: float=1,
    **kwargs
) -> np.ndarray:
    """
    Runs the optimisation to calculate the optimal velocity components

    Parameters
    ----------
    measured_spectrum : np.ndarray
        measured and averaged 3D power spectra calculated with spectral.sliding_window_spectrum
        dimensions [N_windows, Nt, Ny, Nx]

    bnds : [(float, float), (float, float)]
        [(min_vel_y, max_vel_y), (min_vel_x, max_vel_x)] velocity bounds (m/s)

    depth : float
        water depth (m)

    vel_indx : float
        surface velocity to depth-averaged-velocity index (-)

    window_dims: [int, int, int]
        [dim_t, dim_y, dim_x] window dimensions

    res: float
        image resolution (m/pxl)

    fps: float
        image acquisition rate (fps)
    
    penalty_weight: float=1
        Because of the two branches of the surface spectrum (waves and turbulence-forced patterns), the algorithm 
        may choose the wrong solution causing a strongly overestimated velocity magnitude, especially 
        when smax > 2 * the actual velocity. The penalty_weight parameter increases the inertia of the optimiser, penalising
        solutions with a higher velocity magnitude. Setting penalty_weight > 0 will produce more stable results, but may slightly
        underestimate the velocity. Setting penalty_weight = 0 will eliminate the bias, but may produce more outliers.
        If the velocity magnitude can be predicted reasonably, setting smax < 2 * the typical velocity and setting 
        penalty_weight = 0 will provide the most accurate results.

    gravity_waves_switch: bool=True
        if True, gravity waves are modelled
        if False, gravity waves are NOT modelled

    turbulence_switch: bool=True
        if True, turbulence-generated patterns and/or floating particles are modelled
        if False, turbulence-generated patterns and/or floating particles are NOT modelled

    gauss_width: float=1
        width of the synthetic spectrum smoothing kernel.
        gauss_width > 1 could be useful with very noisy spectra.

    **kwargs : dict
        keyword arguments to pass to `scipy.optimize.differential_evolution, see also
        https://docs.scipy.org/doc/scipy/reference/generated/scipy.optimize.differential_evolution.html

    Returns
    -------
    optimal : np.ndarray

    optimal[:,0] : float
        optimised y velocity component (m/s)

    optimal[:,1] : float
        optimised x velocity component (m/s)
        
    optimal[:,2] : float
        cost_function calculated with optimised velocity components
    """

    args_list = [
        (measured_spectrum, bnds, depth, vel_indx, window_dims, res, fps, penalty_weight, gravity_waves_switch, turbulence_switch, gauss_width, kwargs)
        for measured_spectrum in measured_spectra
    ]

    with ProcessPoolExecutor() as executor:
        results = list(
            tqdm(
                executor.map(optimize_single_spectrum_velocity_unpack, args_list),
                total=len(args_list),
                desc="Optimizing windows"
            )
        )

    optimised_params = np.array([
        [float(result[0]), float(result[1]), float(result[2])] 
        for result in results
    ])

    return optimised_params


def cost_function_velocity_depth_wrapper(
    x: Tuple[float, float, float],
    *args
) -> float:
    return cost_function_velocity_depth(x, *args)


def optimize_single_spectrum_velocity_depth(
    measured_spectrum: np.ndarray,
=======
>>>>>>> 1f9a760b
    bnds: Tuple[Tuple[float, float], Tuple[float, float], Tuple[float, float]],
    vel_indx: float,
    window_dims: Tuple[int, int, int], 
    res: float, 
    fps: float,
    penalty_weight: float,
    gravity_waves_switch: bool,
    turbulence_switch: bool,
    gauss_width: float,
    kwargs: dict
) -> Tuple[float, float, float, float]:
    bnds[2] = np.log(bnds[2]) # transform the boundaries for the depth parameter to improve convergence
    opt = optimize.differential_evolution(
        cost_function_velocity_wrapper,
        bounds=bnds,
        args=(measured_spectrum, vel_indx, window_dims, res, fps, penalty_weight, gravity_waves_switch, turbulence_switch, gauss_width),
        **kwargs
    )
    opt.x[2] = np.exp(opt.x[2]) # transforms back optimised depth into linear scale
    return float(opt.x[0]), float(opt.x[1]), float(opt.x[2]), float(opt.fun)


def optimize_single_spectrum_velocity_unpack(args):
    return optimize_single_spectrum_velocity(*args)


def optimise_velocity(
    measured_spectra: np.ndarray,
    bnds: Tuple[Tuple[float, float], Tuple[float, float], Tuple[float, float]],
    vel_indx: float,
    window_dims: Tuple[int, int, int], 
    res: float, 
    fps: float,
    penalty_weight: float=1,
    gravity_waves_switch: bool=True,
    turbulence_switch: bool=True,
    gauss_width: float=1,
    **kwargs
) -> np.ndarray:
    """
    Runs the optimisation to calculate the optimal velocity components

    Parameters
    ----------
    measured_spectra : np.ndarray
        measured and averaged 3D power spectra calculated with spectral.sliding_window_spectrum
        dimensions [N_windows, Nt, Ny, Nx]

    bnds : [(float, float), (float, float), (float, float)]
        [(min_vel_y, max_vel_y), (min_vel_x, max_vel_x), (min_depth, max_depth)] velocity (m/s) and depth (m) bounds

    vel_indx : float
        surface velocity to depth-averaged-velocity index (-)

    window_dims : [int, int, int]
        [dim_t, dim_y, dim_x] window dimensions

    res : float
        image resolution (m/pxl)

    fps : float
        image acquisition rate (fps)
    
    penalty_weight: float=1
        Because of the two branches of the surface spectrum (waves and turbulence-forced patterns), the algorithm 
        may choose the wrong solution causing a strongly overestimated velocity magnitude, especially 
        when smax > 2 * the actual velocity. The penalty_weight parameter increases the inertia of the optimiser, penalising
        solutions with a higher velocity magnitude. Setting penalty_weight > 0 will produce more stable results, but may slightly
        underestimate the velocity and overestimate the depth. Setting penalty_weight = 0 will eliminate the bias, 
        but may produce more outliers. If the velocity magnitude can be predicted reasonably, setting smax < 2 * the 
        typical velocity and setting penalty_weight = 0 will provide the most accurate results.

    gravity_waves_switch : bool=True
        if True, gravity waves are modelled
        if False, gravity waves are NOT modelled

    turbulence_switch : bool=True
        if True, turbulence-generated patterns and/or floating particles are modelled
        if False, turbulence-generated patterns and/or floating particles are NOT modelled

    gauss_width : float=1
        width of the synthetic spectrum smoothing kernel.
        gauss_width > 1 could be useful with very noisy spectra.

    **kwargs : dict
        keyword arguments to pass to `scipy.optimize.differential_evolution, see also
        https://docs.scipy.org/doc/scipy/reference/generated/scipy.optimize.differential_evolution.html

    Returns
    -------
    optimal : np.ndarray

    optimal[:,0] : float
        optimised y velocity component (m/s)

    optimal[:,1] : float
        optimised x velocity component (m/s)

    optimal[:,2] : float
        optimised depth (m)
        
    optimal[:,3] : float
        cost_function calculated with optimised velocity components
    """
    
    args_list = [
        (measured_spectrum, bnds, vel_indx, window_dims, res, fps, penalty_weight, gravity_waves_switch, turbulence_switch, gauss_width, kwargs)
        for measured_spectrum in measured_spectra
    ]

    with ProcessPoolExecutor() as executor:
        results = list(
            tqdm(
                executor.map(optimize_single_spectrum_velocity_unpack, args_list),
                total=len(args_list),
                desc="Optimizing windows"
            )
        )

    optimised_params = np.array([
        [float(result[0]), float(result[1]), float(result[2]), float(result[3])] 
        for result in results
    ])

    return optimised_params<|MERGE_RESOLUTION|>--- conflicted
+++ resolved
@@ -8,7 +8,6 @@
 from iwave import dispersion
 
 def cost_function_velocity(
-<<<<<<< HEAD
     velocity: Tuple[float, float],
     measured_spectrum: np.ndarray,
     depth: float,
@@ -91,8 +90,6 @@
     return cost_function
 
 def cost_function_velocity_depth(
-=======
->>>>>>> 1f9a760b
     x: Tuple[float, float, float],
     measured_spectrum: np.ndarray,
     vel_indx: float,
@@ -318,7 +315,6 @@
 
 def optimize_single_spectrum_velocity(
     measured_spectrum: np.ndarray,
-<<<<<<< HEAD
     bnds: Tuple[Tuple[float, float], Tuple[float, float]],
     depth: float,
     vel_indx: float,
@@ -453,8 +449,6 @@
 
 def optimize_single_spectrum_velocity_depth(
     measured_spectrum: np.ndarray,
-=======
->>>>>>> 1f9a760b
     bnds: Tuple[Tuple[float, float], Tuple[float, float], Tuple[float, float]],
     vel_indx: float,
     window_dims: Tuple[int, int, int], 
