--- conflicted
+++ resolved
@@ -222,15 +222,9 @@
 
     # set all frequencies higher than the threshold frequency to 0
     kt_reshaped = kt[:, np.newaxis, np.newaxis] # reshape kt to be broadcastable
-<<<<<<< HEAD
     kt_threshold_bc = np.broadcast_to(kt_threshold, (kt.shape[0], kt_threshold.shape[1], kt_threshold.shape[2])) # broadcast kt_threshold to match the dimensions of kt
     kt_bc = np.broadcast_to(kt_reshaped, kt_threshold_bc.shape) # broadcast kt to match the dimensions of kt_threshold
     mask = np.where(kt_bc <= kt_threshold_bc, 1, 0) # create mask
-=======
-    kt_turb_bc = np.broadcast_to(kt_turb, (kt.shape[0], kt_turb.shape[1], kt_turb.shape[2])) # broadcast kt_turb to match the dimensions of kt
-    kt_bc = np.broadcast_to(kt_reshaped, kt_turb_bc.shape) # broadcast kt to match the dimensions of kt_turb
-    mask = np.where(kt_bc <= kt_turb_bc, 1, 0) # create mask
->>>>>>> c8165a6c
     mask = np.expand_dims(mask, axis=0)
 
     preprocessed_spectrum = preprocessed_spectrum *mask # apply mask
@@ -242,7 +236,6 @@
     preprocessed_spectrum = preprocessed_spectrum / np.sum(measured_spectrum, axis=(1, 2, 3), keepdims = True)
     return preprocessed_spectrum
 
-<<<<<<< HEAD
 def dispersion_threshold(
     ky, 
     kx, 
@@ -281,9 +274,6 @@
     k_mod = np.sqrt(ky ** 2 + kx ** 2)  
     
     return k_mod*velocity_threshold
-
-=======
->>>>>>> c8165a6c
 
 
 def cost_function_velocity_wrapper(
